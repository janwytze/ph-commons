--- conflicted
+++ resolved
@@ -29,19 +29,15 @@
 
 ## News and noteworthy
 
-<<<<<<< HEAD
 * v10.0.0 - work in progress
     * Removed deprecated methods
     * Removed `Serializable` from base interfaces
     * Removed the serializable functional specializations (`IFunction`, `ISupplier`, `IConsumer`, `IPredicate`, `IBiConsumer`, `IBiFunction`, `IBiPredicate`, `NamespaceContext`)
     * `GenericJAXBMarshaller` now has a chaining API
-* v9.4.8 - work in progress
-=======
 * v9.5.0 - 2020-09-17
     * Updated to JAXB 2.3.3 - https://eclipse-ee4j.github.io/jaxb-ri/
     * Updated to JAXWS 2.3.3 - https://eclipse-ee4j.github.io/metro-jax-ws/
 * v9.4.8 - 2020-09-10
->>>>>>> df26c8c9
     * Added new JAXB Adapter class `AdapterZonedDateTime`
     * Added a new factory method in `ConfigFactory`.
     * Default configuration source loading is now more consistent and behaves identical for all predefined filenames.

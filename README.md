# ph-commons

Java 1.8+ Library with tons of utility classes required in most of ph-* projects.

Version 6.x contains major changes and more or less all other projects were released to reflect the changes of 6.x.
Version 7 does not exist.
Version 8.x was re-designed to best work with JDK 8.
So please ensure to not mix 5.x, 6.x and 8x. versions of ph-commons!

This project was the following modules:
  * ph-bc - BouncyCastle support library (since 9.1.2)
  * ph-charset - support for additional character sets (e.g. UTF-7)
  * ph-cli - library with commandline parameter definition support; loosely based on commons-cli
  * ph-collection - library with extended collection related classes
  * ph-commons - the most common base library stuff
  * ph-dao - file based DAO library with WAL support
  * ph-datetime - extension library for handling Java date and time special cases
  * ph-graph - generic graph library with directed and undirected graphs
  * ph-jaxb - the JAXB utility classes building upon ph-commons and ph-xml
  * ph-json - a generic simple JSON reader, visitor and writer
  * ph-less-commons - previously contained in ph-commons not really used but I was afraid to dump it :)
  * ph-matrix - a simple library for handling matrix data structures and operations
  * ph-scopes - based library for non-web related scope handling
  * ph-security - security related topics like key store handling, message digests etc
  * ph-settings - a small library for handling configuration files in an easy way
  * ph-tree - generic tree structures and tree singleton base classes
  * ph-xml - everything to read and write XML, including "MicroDOM" my personal minimum XML representation shipping with its own serializer.

## News and noteworthy

* v9.2.0 - work in progress
    * Undo deprecations of `ValueEnforcer` short and float methods.
    * Simplified the `IMultilingualText` interface and implementations (backwards incompatible)
    * Removed all deprecated, unused methods
    * `ICommonsIterable` is no longer Serializable. Only `ICommonsCollection` is serializable.
    * `IHasDisplayText` is no longer Serializable.
    * `IDisplayTextProvider` is no longer Serializable.
    * `IHasText` is no longer Serializable.
    * Changed return type of `SystemProperties.setPropertyValue()` to `EChange`
    * `JAXBDocumentType` takes `List<ClassPathResource>` instead of `List<String>` to avoid ClassLoader issues
<<<<<<< HEAD
    * Added `StringHelper` methods `getQuoted` and `appendQuoted`
=======
    * Changed `PBCProvider` initialization to log a warning instead of throwing an exception
>>>>>>> ce5e59a0
    * Planned
        * Change `DOMReader.readXMLDOM` to not throw an Exception. Provide a suitable `ErrorHandler` instead.
* v9.1.8 - 2018-10-24
    * Added special support for properties `java.runtime.version` and `java.runtime.name` in class `SystemProperties`
    * Class `JavaVersionHelper` now supports AdoptOpenJDK versions
    * `HttpHeaderMap` stores the value case sensitive internally and compares case sensitive instead (issue #11)
    * Added `PDTConfig.getUTCTimeZone ()`
    * Fixed a conversion error from `GregorianCalendar` to `XMLGregorianCalendar` if only the date part is used (issue #12)
    * Added TimeZone related methods in `PDTFactory`
    * Added method `IHasInputStream.getBufferedInputStream()`, `IHasInputStreamAndReader.getBufferedReader()` and `IHasReader.getBufferedReader()`
    * Added method `IHasOutputStream.getBufferedOutputStream()`, `IHasOutputStreamAndWriter.getBufferedWriter()` and `IHasWriter.getBufferedWriter()`
    * Opened `JsonReader` API to add the possibility to pass in an `IJsonParserCustomizeCallback` instance
    * Added `IMultilingualText.texts ()` 
    * Fixed some SpotBugs errors
    * Added `IJAXBWriter.getAsInputStream(...)`
    * Added new marker interface `IExplicitlyCloneable`
* v9.1.7 - 2018-10-11
    * Added new class `IdentityByteArrayCodec`
    * Added new classes `MacInputStream` and `MacOutputStream`
    * Deprecated some JSON APIs with `byte`, `short` and `float`
    * Overloaded `WrappedOutputStream.write (byte[],int,int)` for quicker pass-through. Please ensure that all derived classes also overload this method.
    * `JSONValue` handling for `long` values in the `int` range was changed to store `int` internally. This improves testability independent of the value range.
    * Added new `StringHelper.contains(Any|No|Only)` methods for `CharSequence` and `String` objects
* v9.1.6 - 2018-10-01
    * Added `CHttpHeader.X_CONTENT_SECURITY_POLICY_REPORT_ONLY`
    * Added `ValueEnforcer.isNE0` methods
    * Deprecated `ValueEnforcer` methods for `short` and `float`
    * Reworked the `VerySecureRandom` initialization to use a native PRNG for initial seeding
    * Improved customizability of `AbstractWALDAO` in case WAL recovery failed
    * Extended `IHas...DateTime` APIs
    * Fixed OSGI SPI configuration for ph-bc
* v9.1.5 - 2018-09-09
    * Extended `WSClientConfig` API
    * Extended `GenericJAXBMarshaller` API
    * Class `IJAXBReader` now tries to set systemID for `IReadableResource`, `File` and `Path` parameters.
    * Extended `PDTFactory` slightly
    * Fixed potential NPE when an `AbstractWALDAO` is used without a backing file
    * `DefaultTransformURIResolver` got the possibility to provide a default base URI if none is present in the call
    * Improved internal API of `AbstractMapBasedWALDAO`
    * Updated stax-ex to 1.8
* v9.1.4 - 2018-08-06
    * Added class `XMLBracketModeDeterminatorXMLC14`
    * Added XML write setting `write CDATA as Text`
    * Added XML write setting `order attributes and namespaces lexicographically`
    * XML entities are now emitted as Hexadecimal values instead of numeric (`&#D;` instead of `&#13;`)
    * Fixed error in `HttpHeaderMap.addAllHeaders` (was not doing what was expected)
* v9.1.3 - 2018-07-19
    * Updated to BouncyCastle 1.60
    * Extended `LogHelper` to have overloads with `Supplier<String>`
    * Added new `Commons...Map` constructors with parameters `Map, Function, Function`
    * Added new class `LanguageCache`
    * Added new `CommonsArrayList` static factory methods
    * Deprecated all the `ChangeLog` classes - they will be moved to ph-less-commons in v9.2
    * Added new interface `IHasByteArray`
    * Implementing `IHasByteArray` in `ReadableResourceByteArray`, `ByteArrayInputStreamProvider`, `MessageDigestValue`
    * Added new class `ByteArrayWrapper`
    * Added new method `NonBlockingByteArrayOutputStream.getBufferOrCopy()` that copies only on demand
    * Added new `ArrayHelper.startsWith` overloads
    * Added static factory methods in `CommonsCopyOnWriteArrayList`
    * The internal logger name was changed from `s_aLogger` to `LOGGER`
    * Extended `IPrivilegedAction` with new static methods
    * Added new class `Predicates` with basic typed predicates for primitive types
    * Added some static `IBooleanPredicate` factory methods
    * Added `ToStringGenerator.appendPasswordIf` method
    * Added equals implementation to `PasswordAuthentication`
* v9.1.2 - 2018-06-19
    * Made setters of `WSClientConfig` final
    * Changed method name in `CharsetHelper` from `getCharsetFromNameOrNull` to `getCharsetFromNameOrDefault`
    * Added new sub-project `ph-bc` with some common BouncyCastle helper methods
    * Added OCSP MIME type constants
    * Extended `XMLTransformerFactory` API to support creating secure instances
    * Improved code quality based on SonarQube analysis
    * Removed the Generic type from `IConcurrentCollector`
    * Added `PropertiesHelper.expandProperties`
    * Removed empty class `AbstractTreeItemFactory`
* v9.1.1 - 2018-05-14
    * Really fixed OSGI ServiceProvider configuration
* v9.1.0 - 2018-05-08
    * Fixed invalid call in `ValueEnforcer.isEqual`
    * `AbstractJAXBBuilder` got an explicit possibility to disable XML schema usage
    * Improved Java version identification by adding support for JEP 223 identifiers
    * Kicked Travis Java 9 integration - was unable to find a Maven configuration working locally, in Eclipse and in Travis :(
    * Added `IMicroNode.appendChildren` default methods
    * Extracted `ph-wsclient` project for later use with Java 9
    * Added `ICommonsCollection.setAllMapped`
    * Added class `CommonsMock` - a very simple mocking engine
    * Added `EMimeContentType.FONT`
    * Extended `TreeXMLConverter` API to be able to reuse existing trees for filling
    * Fixed OSGI ServiceProvider configuration
* v9.0.2 - 2018-03-22
    * Made setter methods of `JAXB*Builder` final so that they can be called from derived constructors
    * Improved Java 9 compliance
    * `EJavaVersion` was changed incompatible to allow support for Java 10 and 11
    * Added `ELockType.DEPENDS` enum constant
    * Added some more `MathHelper.toBig(Decimal|Integer)` overloads so that it can be used without thinking 
    * Different forbidden characters in filenames depending on OS - https://github.com/phax/as2-server/issues/20
    * Updated to parent POM 1.10.2
* v9.0.1 - 2018-02-01
    * Minor API adoptions
    * Updated to BouncyCastle 1.59
    * XML validation now works with custom locales as well
    * Added `XPathHelper.createXPathFactorySaxonFirst`
    * Fixed typo in `XPathHelper` - `createNewXPathExpression` instead of `createNewXPathExpresion`
    * Updated to parent POM 1.10.0
* v9.0.0 - 2017-11-05
    * Changed `com.helger.commons.function` package to `com.helger.commons.functional`
    * Replaced `IFilter` with `IPredicate`
    * Replaced `IFilterWithParameter` with `IBiPredicate`
    * Changed `ManagedExecutorService` to `ExecutorServiceHelper`
    * Removed class `CCharset` - use `StandardCharsets` instead
    * Added classes `PathHelper` and `PathOperations`    
    * Moved class `XMLResourceBundle` to ph-xml
    * Removed some deprecated `CharsetManager` methods
    * Reworked `format` package
    * Removed deprecated 'Mutable*' constructors because of weird defaults
    * Removed deprecated methods that handle: greater than, greater or equals, lower than and lower or equals
    * Made `MicroTypeConverter` type-safe
    * Ensure all `Predicate` usages use `? super`
    * Ensure all `Consumer` usages use `? super`
    * Ensure all `Function` usages use `? super`/`? extends` where applicable
    * Ensure all `Supplier` usages use `? extends`
    * Moved `ThreadHelper` to package `com.helger.commons.concurrent`
    * Removed deprecated methods in `SimpleLSResourceResolver`
    * Removed package `com.helger.commons.io.monitor`
    * Removed package `com.helger.commons.scope.singletons`
    * `@ReturnsMutableObject` does not require a value anymore (but you can still pass one of course)
    * Extracted `ph-scopes` project to lower size of `ph-commons` slightly
    * Extracted `ph-collection` project to lower size of `ph-commons` slightly
    * Removed default methods from `IAggregator`
    * Added reverse interface `ISplitter`
    * Changed caching API to use a function instead of a protected methods
    * Integrated `ph-cli` here
    * Improved and extended traits API
    * JAXB components can now use a safe way to write XML with special chars
    * JAXB components can now read XML documents with a BOM
    * Extracted ph-oton DAO handling into new subproject `ph-dao`
    * Replaced `SMap` with `StringMap`
    * An `Automatic-Module-Name` was added after beta 1
    * Removed support for the application and session application scopes
* v8.6.6 - 2017-07-12
    * Extended `CSVWriter` API
    * `SimpleLSResourceResolver` can now handle fat jars from Spring Boot (issue #8)
    * Extracted `DefaultResourceResolver` from `SimpleLSResourceResolver` and added in ph-commons
    * Added rudimentary support for `Path` based APIs
    * Added `WatchService` based `WatchDir` in favor of `FileMonitor`
* v8.6.5 - 2017-05-19
    * Deprecated all default Mutable* constructors, because the default values were partially confusing
    * Added new class `DefaultEntityResolver` using a base URL for resolving.
    * Extracted and renamed classes `PDTZoneID` and `PDTMask`
    * Extended `ILocalDatePeriod` API
    * Added additional specialized type converters to `BigDecimal`
    * Unified naming for methods that handle: greater than, greater or equals, lower than and lower or equals
    * Added new type converters for `Month`, `DayOfWeek` and `MonthDay`
    * `RuntimeException`s during type conversion are encapsulated in `TypeConverterException`s.
* v8.6.4 - 2017-04-12
    * Some performance improvements
    * Fixed error in `StringHelper.replaceMultipleAsString`
    * Extended `StringHelper` with encode/decode methods    
    * Added new class `NonBlockingCharArrayWriter`
    * Deprecated some `CharsetManager` methods
* v8.6.3 - 2017-03-28
    * Deprecated some String-based `FileHelper` APIs
    * Improved CertificateHelper parsing
    * Added `IPredicate` - a serializable `Predicate` interface
    * Added `IBiPredicate` - a serializable `BiPredicate` interface
    * Added `IBiConsumer` - a serializable `BiConsumer` interface
    * Added `IBiFunction` - a serializable `BiFunction` interface
    * Added `IComparable` - a serializable and extended `Comparable` interface
    * Extended `StringHelper` API
    * Extended `MicroWriter` API
    * Extended `XMLWriter` API
    * Extended `PDTHelper` API
    * Deprecated `EMonth` and `EDayOfWeek` in favour of JDK `Month` and `DayOfWeek`
* v8.6.2 - 2017-02-15
    * Extended `XMLSystemProperties` API
    * Allowing `JAXBDocumentType` objects to not have an `@XmlSchema` annotation
    * Deprecated `CCharset` - use `StandardCharsets` instead
    * Deprecated ToStringGenerator `toString()` - use `getToString()` instead
* v8.6.1 - 2017-01-23
    * `*MultilingualText` is now based on ICommonsOrderedMap
    * Extended `GlobalDebug` API slightly
    * `JAXBDocumentType` implements equals/hashCode
    * `WSClientConfig` not using chunked encoding by default
* v8.6.0 - 2017-01-09
    * Removed deprecated methods
    * Minor API extensions
* v8.5.6 - 2016-12-10
    * Extended APIs
    * Fixed a nasty bug with date/time formatting due to pattern modifications (introduced in 8.5.5)
* v8.5.5 - 2016-11-25
    * Extended APIs
* v8.5.4 - 2016-11-08
    * Fixed a nasty NPE
* v8.5.3 - 2016-11-08
    * Added support for `EntityResolver2` in MicroXML parsing
    * Extended some APIs
* v8.5.2 - 2016-09-25
    * Fixed an error with JAXB context creation if @XMLRootElement was used
    * Improved consistency of IHasText(WithArgs) and IHasDisplayText(WithArgs) so that they can be used interchangeably
    * Extended collection API slightly
* v8.5.1 - 2016-09-12
    * Fixed error text retrieval in Single Error; further API extensions and improvements
* v8.5.0 - 2016-09-09
    * Reworked the error objects so that there is now a single error handling object. The old objects are retained for backwards compatibility.
* v8.4.0 - 2016-08-21
    * Started adding JDK 9 compatibility
    * Added new interface `IWriteToStream`
    * Added support for new Message digest and Mac algorithms
    * Added new functional interfaces (IThrowingSupplier, IThrowingConsumer and IThrowingFunction) with customizable Exception type
    * Deprecated some legacy interfaces and adapters that may lead to a compiler error (!) 
* v8.3.0 - 2016-08-02
    * Moved the following sub-projects into this project: ph-datetime, ph-json, ph-charset, ph-graph, ph-matrix and ph-settings
* v8.2.2 - 2016-07-22
* v8.2.1 - 2016-07-15
* v8.2.0 - 2016-07-10
    * Added new sub-project `ph-security` that contains MessageDigest, HMac, Keystore etc. stuff
* v8.1.0 - 2016-06-26: 
    * Minor small API optimizations for JAXB.
    * `ValueEnforcer` supports Supplier` functional interface.
    * GZIP based readable and writable resources added.
* v8.0.0 - 2016-06-08: 
    * It splits the old big ph-commons library into slightly smaller pieces: `ph-commons`, `ph-xml`, `ph-jaxb`, `ph-tree` and `ph-less-commons`.
    * The first version that requires JDK 8
    * Multiple API changes to better support functional style
    * Base32 codec added

## Maven usage
Add the following to your pom.xml to use this artifact:
```
<dependency>
  <groupId>com.helger</groupId>
  <artifactId>ph-commons</artifactId>
  <version>9.1.8</version>
</dependency>
```

## Contents

Note: to be updated for 9.x - this is for 8.x

In general I tried to make the source comments as useful as possible. Therefore here only an alphabetic package list with the respective contents is shown:

  * `com.helger.commons` - The base package that contains only a class with only constant values (`CGlobal`) and a programming utility class (`ValueEnforcer`). 
  * `com.helger.commons.aggregate` - contains a generic aggregator and multiple implementations that can aggregate multiple values to a single value.
  * `com.helger.commons.annotations` - contains all the Java annotations defined in this project. This include e.g. `@Nonempty`, `@ReturnsMutableCopy` or `@DevelopersNote`.
  * `com.helger.commons.base64` - contains the Base64 implementation from http://iharder.net/base64 in a slightly adopted version.
  * `com.helger.commons.cache` - defines generic interfaces and classes for caching data
  * `com.helger.commons.callback` - contains all kind of simple data structures that are to be used for callbacks and external exception handling. Additionally special forms of `Runnable` and `Callable` are present in this package.
  * `com.helger.commons.callback.adapter` - special adapter class implementations that can convert between `Callable`, `Runnable` etc.
  * `com.helger.commons.callback.exception` - special callback implementations to catch `Exception`s.
  * `com.helger.commons.changelog` - contains everything needed for having a structured change log (= history of changes) of software components. A complete list of all changes can be found in class `ChangeLog` containing multiple entries.
  * `com.helger.commons.charset` - contains stuff necessary for simple String character set/encoding and decoding as well as an enumeration for Unicode BOM (Byte Order Mark).
  * `com.helger.commons.cleanup` - contains a central class to cleanup and/or reset most of the runtime data and caches used in this project. This is especially helpful in unit tests when testing this project.
  * `com.helger.commons.codec` - contains a generic encode/decode interface and some basic implementations like ASCII85, ASCII Hex, DCT, Base64, LZW and RFC 1522. This package is based on `com.helger.commons.encode` package. 
  * `com.helger.commons.collation` - contains collation helper methods (`CollationHelper`). 
  * `com.helger.commons.collection` - contains very basic helper classes for easy working with arrays (class `ArrayHelper`) and collections (class `ContainerHelper`). It also contains a local implementation of `Stack` called `NonBlockingStack` which does not use synchronization - this can be seen like the different between `ArrayList` (not synchronized) and `Vector` (synchronized).
  * `com.helger.commons.collection.attr` - contains a generic attribute container which more or less is a `Map` with a modified API. This package contains both read-only as well as mutable versions of this map-based container.
  * `com.helger.commons.collection.ext` - this package contains extension classes to the default Java runtime collection classes. This package contains e.g. `CommonsArrayList<T>` a class derived from `ArrayList<T>` but with additional default methods like `findAll` or `findFirst`..   
  * `com.helger.commons.collection.impl` - contains collection implementations for specific areas not covered by the default runtime collections (soft map, single element collection, empty element collection, safe collections, ring buffer etc.).   
  * `com.helger.commons.collection.iterate` - contains special iterators/enumerators for arrays and collections. It also contains iterators for single elements as well as for "no" elements.
  * `com.helger.commons.collections.map` - contains specialized primitive based map implementations.
  * `com.helger.commons.collection.multimap` - contains "multi maps" which are `Map`s which have other `Collection`s as values. This package contains common interfaces as well as implementations for different `Map` implementations (like `HashMap`, `TreeMap`, `LinkedHashMap`, `ConcurrentHashMap` and `WeakHashMap`).
  * `com.helger.commons.collection.pair` - contains a generic pair which is a combination of 2 values with potentially different types.
  * `com.helger.commons.compare` - generic `Comparator` and `Comparable` extensions and base classes. Additionally the enumeration `ESortOrder` which defines 'ascending' and 'descending' is contained.
  * `com.helger.commons.concurrent` - contains some commonly used things for `Thread` and `ExecutorService` handling.
  * `com.helger.commons.concurrent.collector` - a generic "collector" which supports multiple inputs from multiple different threads and serializes this data stream for sequential processing (e.g. for mail queueing with a central sender).
  * `com.helger.commons.convert` - package containing unidirectional and bidirectional data converter interfaces.
  * `com.helger.commons.csv` - package containing CSV reader and writer based on OpenCSV.
  * `com.helger.commons.deadlock` - contains a thread deadlock detector based on the JMX `ThreadMXBean` class.
  * `com.helger.commons.debug` - contains the `GlobalDebug` class.
  * `com.helger.commons.dimension` - width, height and size handling methods.
  * `com.helger.commons.email` - contains the data model and a small regular expression based validator for email addresses.
  * `com.helger.commons.encode` - contains a generic encode and decode interface which is very similar to the unidirectional converter as specified in `com.helger.commons.convert` but with different method names.
  * `com.helger.commons.equals` - contains utility methods for `null`-safe equals implementations as well as a registry for `equals` implementation overloading for bogus or missing `equals`-implementations (like for arrays etc.). Especially class `EqualsUtils` is used frequently.
  * `com.helger.commons.error` - contains classes and interfaces to handle stuff related to error handling, like error ID, error level, error location and error message.
  * `com.helger.commons.errorlist` - contains classes and interfaces to handle lists of errors.
  * `com.helger.commons.exception` - contains additional exception classes.
  * `com.helger.commons.exception.mock` - contains special "mock" exception classes.
  * `com.helger.commons.factory` - contains generic factory pattern interfaces and basic implementations.
  * `com.helger.commons.filter` - contains generic filtering interfaces and basic implementations.
  * `com.helger.commons.format` - contains interfaces and class to format objects to a String value. This can be seen as a typed alternative to `String.valueOf`.
  * `com.helger.commons.function` - contains generic functional interfaces missing in the JDK (e.g. `IBooleanConsumer` or `IToBooleanFunction`).
  * `com.helger.commons.gfx` - contains utility classes for handling image metadata (especially size).
  * `com.helger.commons.hashcode` - contains utility classes for creating hash codes in a simplified way. Especially `HashCodeGenerator` is used quite frequently.
  * `com.helger.commons.hierarchy` - contains generic classes to model a hierarchy relationship between objects (e.g. parent-child relationship).
  * `com.helger.commons.hierarchy.visit` - contains a hierarchy walker which is the visitor pattern for hierarchical data structures.
  * `com.helger.commons.id` - contains interfaces for objects having identifiers (IHas...ID) as well as `int`, `long` and `String` based ID provider interfaces.
  * `com.helger.commons.idfactory` - ID factory implementations. Especially `GlobalIDFactory` is used frequently.
  * `com.helger.commons.io` - generic interfaces for input/output (IO) handling. `IReadableResource` is used quite frequently as an abstraction layer.
  * `com.helger.commons.io.channels` - contains utility methods for channeled IO.
  * `com.helger.commons.io.file` - utility classes for file based IO
  * `com.helger.commons.io.file.filter` - contains a set of `FileFilter` and `FilenameFilter` implementations.
  * `com.helger.commons.io.file.iterate` - utility classes for iterating file system directories.
  * `com.helger.commons.io.misc` - additional file utility classes.
  * `com.helger.commons.io.monitor` - a background monitor for file changes, based on Apache commons-io.
  * `com.helger.commons.io.provider` - File IO provider based on an external name.
  * `com.helger.commons.io.resource` - implementations of `IReadableResource` around `File` (`FileSystemResource`), class path (`ClassPathResource`) and `URL` (`URLResource`).
  * `com.helger.commons.io.resource.inmemory` - special implementations of `IReadableResource` that are purely in memory and not persisted.
  * `com.helger.commons.io.resource.wrapped` - Wrapper around `IReadableResource` and `IWritableResource` for usage with e.g. compression.
  * `com.helger.commons.io.resourceprovider` - implementations of `IReadableResourceProvider` and `IWritableResourceProvider`.
  * `com.helger.commons.io.stream` - special `InputStream` and `OutputStream` implementations (for bits, buffer based streams, counting streams, logging streams, non-blocking streams, non-closing streams, null streams and wrapped streams). Also `StreamHelper` is a regularly used.
  * `com.helger.commons.io.streamprovider` - implementations of `IHasInputStream` and `IHasReader`.
  * `com.helger.commons.junit` - JUnit 4 extensions.
  * `com.helger.commons.lang` - Java language extensions that don't really fit into any other category.
  * `com.helger.commons.lang.priviledged` - Privileged action extensions.
  * `com.helger.commons.lang.proxy` - Dynamic proxy object generation made easy.
  * `com.helger.commons.locale` - `Locale` related utility classes.
  * `com.helger.commons.locale.country` - country related `Locale` utility classes.
  * `com.helger.commons.locale.language` - language related `Locale` utility classes.
  * `com.helger.commons.log` - logging related utility classes
  * `com.helger.commons.mac` - Message Authentication Code algorithm wrapper.
  * `com.helger.commons.math` - basic math related utility interfaces and classes
  * `com.helger.commons.messagedigest` - contains utility methods to easily create message digest (like MD5 or SHA-1).
  * `com.helger.commons.mime` - everything related to MIME types, including a structured data model as well as a parser and a determinator from byte array.
  * `com.helger.commons.mock` - utility classes for unit testing with JUnit.
  * `com.helger.commons.mutable` - contains mutable object wrappers for atomic values like boolean, int, long etc. which are not thread-safe.
  * `com.helger.commons.name` - base interfaces and classes for objects having a name or a description.
  * `com.helger.commons.pool` - generic pool of arbitrary objects.
  * `com.helger.commons.random` - contains an even securer random than `SecureRandom`
  * `com.helger.commons.regex` - contains a pool for pre-compiled regular expressions and utility classes to use this pool implicitly.
  * `com.helger.commons.scope` - base interfaces and implementations for scope handling
  * `com.helger.commons.scope.mgr` - scope manager
  * `com.helger.commons.scope.mock` - JUnit test support for scopes
  * `com.helger.commons.scope.singleton` - base classes for singletons in the five base scope types
  * `com.helger.commons.scope.singletons` - specific singleton implementations
  * `com.helger.commons.scope.spi` - SPI interfaces for scope lifecycle interference
  * `com.helger.commons.scope.util` - some scope aware base classes
  * `com.helger.commons.script` - helper class for javax.script package
  * `com.helger.commons.serialize.convert` - a registry for registering custom `Serializable` implementations for classes that don't implement `Serializable` themselves. Registration is done via SPI.
  * `com.helger.commons.state` - contains a lot of small "state" enumerations like `EChange`, `ESuccess` or `ELeftRight` plus the corresponding base interfaces.
  * `com.helger.commons.statistics` - thread-safe in-memory statistics categorized into cache, counter, keyed counter, keyed size, keyed timer, size and timer.
  * `com.helger.commons.statistics.util` - contains classes for exporting statistic data to XML
  * `com.helger.commons.string` - contains the basic class `StringHelper` for all kind of `String` related actions as well as `StringParser` for converting Strings to numerical values and finally `ToStringGenerator` as a utility class to easily implement `toString()` methods.
  * `com.helger.commons.string.util` - utility string classes for Levenshtein distance, roman numerals and a simple scanner.
  * `com.helger.commons.system` - contains information helper classes for the Java version, the JVM vendor, the newline mode of the current operating system, the processor architecture used etc.
  * `com.helger.commons.text` - interfaces for handling multilingual text in different aspects and ways
  * `com.helger.commons.text.codepoint` - helper classes for code point handling
  * `com.helger.commons.text.display` - special 'Display text' interfaces
  * `com.helger.commons.text.resolve` - contains the stuff for multilingual text resolving based on an enumeration, and falling back to a properties file if needed.
  * `com.helger.commons.text.resourcebundle` - utility classes for handling `ResourceBundle`s in an easy way, as well as UTF-8 and XML resource bundles.
  * `com.helger.commons.text.util` - text handling helper classes.
  * `com.helger.commons.thirdparty` - contains a domain model and a registry for handling referenced thirdparty libraries.
  * `com.helger.commons.thread` - thread handling helper classes.
  * `com.helger.commons.timing` - contains a simple stop watch class.
  * `com.helger.commons.traits` - contains interfaces with default methods to easily extend the functionality of an existing object.
  * `com.helger.commons.type` - base interfaces for "typed" objects, meaning objects that have a combination of type and ID (in case the ID is not unique).
  *  `com.helger.commons.typeconvert` - contains a generic type converter registry and different resolvers. The registration is done via SPI.
  * `com.helger.commons.typeconvert.rule` - contains special "rule based" type converters, where a direct match "by class" is not useful.
  * `com.helger.commons.url` - URL related tools containing a minimum data model for URLs
  * `com.helger.commons.vendor` - package containing data to represent the vendor of an application
  * `com.helger.commons.version` - contains a numerical version object as well as a version range object.
  * `com.helger.commons.wrapper` - a generic `Wrapper` interface and class
  * `com.helger.commons.ws` - some Web Service client caller goodies
    

# ph-xml
A special XML reading and writing project.

  * `com.helger.xml` - utility classes to work with standard W3C nodes
  * `com.helger.xml.dom` - XML utility classes only relevant for DOM
  * `com.helger.xml.ls` - XML utility classes for LS (serialization) support
  * `com.helger.xml.microdom` - contains the "Micro DOM" interfaces and implementations - a DOM like structure, but much easier to use than standard DOM.
  * `com.helger.xml.microdom.convert` - contains a central registry for converting arbitrary objects from and to Micro DOM.
  * `com.helger.xml.microdom.serialize` - contains reader and writer for Micro DOM elements to read from (`MicroReader`) and write to (`MicroWriter`) XML documents.
  * `com.helger.xml.microdom.util` - contains utility classes for working with Micro DOM.
  * `com.helger.xml.mock` - contains mock/testing classes
  * `com.helger.xml.namespace` - XML namespace support classes
  * `com.helger.xml.sax` - XML helper classes supporting SAX
  * `com.helger.xml.schema` - utility classes to handle XML Schema (XSD)
  * `com.helger.xml.serialize.read` - XML reading classes for SAX and DOM
  * `com.helger.xml.serialize.write` - XML writing classes for SAX and DOM
  * `com.helger.xml.transform` - utility classes for XSLT processing and URL processing
  * `com.helger.xml.util` - general helper classes.
  * `com.helger.xml.util.changelog` - changelog XML serializer.
  * `com.helger.xml.util.mime` - contains a converter from MIME type information to Micro DOM.
  * `com.helger.xml.util.statistics` - statistics to XML converter.
  * `com.helger.xml.xpath` - utility classes for XPath handling incl. function and variable resolver

## Maven usage
Add the following to your pom.xml to use this artifact:
```
<dependency>
  <groupId>com.helger</groupId>
  <artifactId>ph-xml</artifactId>
  <version>9.1.8</version>
</dependency>
```

# ph-jaxb
A special JAXB helper project. It supports both the JDK included JAXB as well as an external JAXB that is used via a separate Maven artefact.

  * `com.helger.jaxb` - JAXB context cache, abstract reader, writer and validator interfaces.
  * `com.helger.jaxb.builder` - Abstract builder for JAXB based readers, writers and validators. 
  * `com.helger.jaxb.utils` - abstract JAXB marshaller for easy reading and writing from and to different sources and targets.
  * `com.helger.jaxb.validation` - validation event handler (factories) for JAXB marshalling/unmarshalling.

## Maven usage
Add the following to your pom.xml to use this artifact:
```
<dependency>
  <groupId>com.helger</groupId>
  <artifactId>ph-jaxb</artifactId>
  <version>9.1.8</version>
</dependency>
```

# ph-tree
A special tree management project.

  * `com.helger.tree` - contains interfaces and implementations for a basic tree and a basic tree item
  * `com.helger.tree.io` - special file system tree
  * `com.helger.tree.singleton` - special tree class singletons for easy proxying of the tree interfaces.
  * `com.helger.tree.sort` - utility classes to sort trees by ID or by values.
  * `com.helger.tree.util` - contains a utility class to build a tree from hierarchical parent-child relations, search a tree and visit a tree.
  * `com.helger.tree.withid` - contains a generic tree, where each item has an ID (which must not be unique)
  * `com.helger.tree.withid.folder` - a specialized tree which separates into "files" and "folders"
  * `com.helger.tree.withid.unique` - a special tree where each item has an ID that must be unique so that each leaf can be identified easily.
  * `com.helger.tree.xml` - convert a tree into a generic XML.

## Maven usage
Add the following to your pom.xml to use this artifact:
```
<dependency>
  <groupId>com.helger</groupId>
  <artifactId>ph-tree</artifactId>
  <version>9.1.8</version>
</dependency>
```

# ph-less-commons
A library with less common elements. First available with ph-commons 8.
A few elements from ph-commons 6 which I'm not really using. But to avoid loss of information this project was added.  

  * `com.helger.lesscommons.charset` - special String encoder/decoder based on ByteBuffer
  * `com.helger.lesscommons.i18n` - internationalization (i18n) helper classes, especially for code point handling. Ripped from Apache Abdera.
  * `com.helger.lesscommons.jmx` - very basic JMX utility classes.

## Maven usage
Add the following to your pom.xml to use this artifact:
```
<dependency>
  <groupId>com.helger</groupId>
  <artifactId>ph-less-commons</artifactId>
  <version>9.1.8</version>
</dependency>
```

# ph-json
Another simple library to read and write JSON documents and streams using a custom parser.

## Maven usage
Add the following to your pom.xml to use this artifact:
```
<dependency>
  <groupId>com.helger</groupId>
  <artifactId>ph-json</artifactId>
  <version>9.1.8</version>
</dependency>
```

# ph-settings
Another simple library to deal with configuration files and settings in general.

## Maven usage
Add the following to your pom.xml to use this artifact:
```
<dependency>
  <groupId>com.helger</groupId>
  <artifactId>ph-settings</artifactId>
  <version>9.1.8</version>
</dependency>
```

# ph-datetime
Another library that improves the JDK 8 date time handling with some useful extensions.

## Maven usage
Add the following to your pom.xml to use this artifact:
```
<dependency>
  <groupId>com.helger</groupId>
  <artifactId>ph-datetime</artifactId>
  <version>9.1.8</version>
</dependency>
```

# ph-graph
Another library to handle all kind of graphs in a generic way.

## Maven usage
Add the following to your pom.xml to use this artifact:
```
<dependency>
  <groupId>com.helger</groupId>
  <artifactId>ph-graph</artifactId>
  <version>9.1.8</version>
</dependency>
```

# ph-matrix
Another library to handle matrixes in an easy way including some operations on them.

## Maven usage
Add the following to your pom.xml to use this artifact:
```
<dependency>
  <groupId>com.helger</groupId>
  <artifactId>ph-matrix</artifactId>
  <version>9.1.8</version>
</dependency>
```

# ph-charset
This library adds support for the UTF-7 charset via Java extension SPI.

## Maven usage
Add the following to your pom.xml to use this artifact:
```
<dependency>
  <groupId>com.helger</groupId>
  <artifactId>ph-charset</artifactId>
  <version>9.1.8</version>
</dependency>
```

# ph-scopes

Contains all the global scope handling as well as the scoped singleton base classes.

## Maven usage

Add the following to your pom.xml to use this artifact:
```
<dependency>
  <groupId>com.helger</groupId>
  <artifactId>ph-scopes</artifactId>
  <version>9.1.8</version>
</dependency>
```

# ph-collection

Some special collections not used everywhere (like multi maps etc.)

## Maven usage

Add the following to your pom.xml to use this artifact:
```
<dependency>
  <groupId>com.helger</groupId>
  <artifactId>ph-collection</artifactId>
  <version>9.1.8</version>
</dependency>
```

# ph-cli

Fork of Apache commons-cli 1.4 with cleansing.
* Remove deprecated stuff
* Adopted naming of variables
* Adopted class names

## Maven usage

Add the following to your pom.xml to use this artifact:
```
<dependency>
  <groupId>com.helger</groupId>
  <artifactId>ph-cli</artifactId>
  <version>9.1.8</version>
</dependency>
```

# ph-bc

Unified BouncyCastle Provider manager. More stuff to come.

## Maven usage

Add the following to your pom.xml to use this artifact:
```
<dependency>
  <groupId>com.helger</groupId>
  <artifactId>ph-bc</artifactId>
  <version>9.1.8</version>
</dependency>
```

---

My personal [Coding Styleguide](https://github.com/phax/meta/blob/master/CodingStyleguide.md) |
On Twitter: <a href="https://twitter.com/philiphelger">@philiphelger</a><|MERGE_RESOLUTION|>--- conflicted
+++ resolved
@@ -38,11 +38,8 @@
     * `IHasText` is no longer Serializable.
     * Changed return type of `SystemProperties.setPropertyValue()` to `EChange`
     * `JAXBDocumentType` takes `List<ClassPathResource>` instead of `List<String>` to avoid ClassLoader issues
-<<<<<<< HEAD
+    * Changed `PBCProvider` initialization to log a warning instead of throwing an exception
     * Added `StringHelper` methods `getQuoted` and `appendQuoted`
-=======
-    * Changed `PBCProvider` initialization to log a warning instead of throwing an exception
->>>>>>> ce5e59a0
     * Planned
         * Change `DOMReader.readXMLDOM` to not throw an Exception. Provide a suitable `ErrorHandler` instead.
 * v9.1.8 - 2018-10-24

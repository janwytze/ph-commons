<?xml version="1.0" encoding="UTF-8"?>
<!--

    Copyright (C) 2014-2020 Philip Helger (www.helger.com)
    philip[at]helger[dot]com

    Licensed under the Apache License, Version 2.0 (the "License");
    you may not use this file except in compliance with the License.
    You may obtain a copy of the License at

            http://www.apache.org/licenses/LICENSE-2.0

    Unless required by applicable law or agreed to in writing, software
    distributed under the License is distributed on an "AS IS" BASIS,
    WITHOUT WARRANTIES OR CONDITIONS OF ANY KIND, either express or implied.
    See the License for the specific language governing permissions and
    limitations under the License.

-->
<project xmlns="http://maven.apache.org/POM/4.0.0" xmlns:xsi="http://www.w3.org/2001/XMLSchema-instance" xsi:schemaLocation="http://maven.apache.org/POM/4.0.0 http://maven.apache.org/maven-v4_0_0.xsd">
  <modelVersion>4.0.0</modelVersion>
  <parent>
    <groupId>com.helger</groupId>
    <artifactId>ph-commons-parent-pom</artifactId>
<<<<<<< HEAD
    <version>10.0.0-SNAPSHOT</version>
=======
    <version>9.4.8-SNAPSHOT</version>
>>>>>>> 3d146326
  </parent>
  <artifactId>ph-xml</artifactId>
  <packaging>bundle</packaging>
  <name>ph-xml</name>
  <description>Java 1.8+ Library with XML handling routines</description>
  <url>https://github.com/phax/ph-commons/ph-xml</url>
  <inceptionYear>2014</inceptionYear>

  <licenses>
    <license>
      <name>Apache 2</name>
      <url>http://www.apache.org/licenses/LICENSE-2.0</url>
      <distribution>repo</distribution>
    </license>
  </licenses>

  <organization>
    <name>Philip Helger</name>
    <url>http://www.helger.com</url>
  </organization>

  <developers>
    <developer>
      <id>philip</id>
      <name>Philip Helger</name>
      <email>ph(at)helger.com</email>
      <url>http://www.helger.com</url>
    </developer>
  </developers>

  <dependencies>
    <dependency>
      <groupId>com.helger</groupId>
      <artifactId>ph-commons</artifactId>
    </dependency>
    <dependency>
      <groupId>com.helger</groupId>
      <artifactId>ph-collection</artifactId>
    </dependency>
    
    <dependency>
      <groupId>junit</groupId>
      <artifactId>junit</artifactId>
      <optional>true</optional>
      <scope>compile</scope>
    </dependency>
    
    <dependency>
      <groupId>org.dom4j</groupId>
      <artifactId>dom4j</artifactId>
      <version>2.1.3</version>
      <scope>test</scope>
      <exclusions>
        <exclusion>
          <groupId>xml-apis</groupId>
          <artifactId>xml-apis</artifactId>
        </exclusion>
      </exclusions>
    </dependency>

    <!-- OSGI container is required for a test case -->
    <dependency>
      <groupId>org.apache.felix</groupId>
      <artifactId>org.apache.felix.framework</artifactId>
      <version>6.0.3</version>
      <scope>test</scope>
    </dependency>
  </dependencies>

  <build>
    <plugins>
      <plugin>
        <groupId>org.apache.felix</groupId>
        <artifactId>maven-bundle-plugin</artifactId>
        <extensions>true</extensions>
        <configuration>
          <instructions>
            <Automatic-Module-Name>com.helger.xml</Automatic-Module-Name>
            <Export-Package>com.helger.xml.*</Export-Package>
            <Import-Package>!javax.annotation.*,*</Import-Package>
            <Require-Capability>osgi.extender; filter:="(osgi.extender=osgi.serviceloader.registrar)",
osgi.extender; filter:="(osgi.extender=osgi.serviceloader.processor)",
osgi.serviceloader; filter:="(osgi.serviceloader=com.helger.xml.microdom.convert.IMicroTypeConverterRegistrarSPI)"; cardinality:=multiple; resolution:=optional</Require-Capability>
            <Provide-Capability>osgi.serviceloader; osgi.serviceloader=com.helger.xml.microdom.convert.IMicroTypeConverterRegistrarSPI</Provide-Capability>
          </instructions>
        </configuration>
      </plugin>
      <plugin>
        <groupId>com.mycila</groupId>
        <artifactId>license-maven-plugin</artifactId>
        <configuration>
          <excludes>
            <exclude>**/LICENSE</exclude>
            <exclude>**/NOTICE</exclude>
            <exclude>**/*.txt</exclude>
            <exclude>felix-cache/**</exclude>
          </excludes>
        </configuration>
      </plugin>
    </plugins>
  </build>
</project><|MERGE_RESOLUTION|>--- conflicted
+++ resolved
@@ -22,11 +22,7 @@
   <parent>
     <groupId>com.helger</groupId>
     <artifactId>ph-commons-parent-pom</artifactId>
-<<<<<<< HEAD
     <version>10.0.0-SNAPSHOT</version>
-=======
-    <version>9.4.8-SNAPSHOT</version>
->>>>>>> 3d146326
   </parent>
   <artifactId>ph-xml</artifactId>
   <packaging>bundle</packaging>

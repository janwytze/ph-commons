--- conflicted
+++ resolved
@@ -1,4 +1,3 @@
-<<<<<<< HEAD
 /**
  * Copyright (C) 2014-2015 Philip Helger (www.helger.com)
  * philip[at]helger[dot]com
@@ -88,95 +87,4 @@
    */
   @Nonnull
   EChange removeAttribute (@Nullable KEYTYPE aName);
-}
-=======
-/**
- * Copyright (C) 2014-2015 Philip Helger (www.helger.com)
- * philip[at]helger[dot]com
- *
- * Licensed under the Apache License, Version 2.0 (the "License");
- * you may not use this file except in compliance with the License.
- * You may obtain a copy of the License at
- *
- *         http://www.apache.org/licenses/LICENSE-2.0
- *
- * Unless required by applicable law or agreed to in writing, software
- * distributed under the License is distributed on an "AS IS" BASIS,
- * WITHOUT WARRANTIES OR CONDITIONS OF ANY KIND, either express or implied.
- * See the License for the specific language governing permissions and
- * limitations under the License.
- */
-package com.helger.commons.collection.attr;
-
-import java.util.Map;
-
-import javax.annotation.Nonnull;
-import javax.annotation.Nullable;
-
-import com.helger.commons.state.EChange;
-import com.helger.commons.state.IClearable;
-
-/**
- * This is the writable extension of the {@link IAttributeContainer}.
- * <code>null</code> values are not allowed in this attribute containers.
- *
- * @author Philip Helger
- * @param <KEYTYPE>
- *        Key type
- * @param <VALUETYPE>
- *        Value type
- */
-public interface IMutableAttributeContainer <KEYTYPE, VALUETYPE> extends IAttributeContainer <KEYTYPE, VALUETYPE>, IClearable
-{
-  /**
-   * Set/overwrite an attribute value.
-   *
-   * @param aName
-   *        The name of the attribute. May not be <code>null</code>.
-   * @param aValue
-   *        The value of the attribute. If it is <code>null</code>, the value
-   *        will be removed.
-   * @return {@link EChange#CHANGED} if something changed,
-   *         {@link EChange#UNCHANGED} otherwise.
-   * @see #removeAttribute(Object)
-   */
-  @Nonnull
-  EChange setAttribute (@Nonnull KEYTYPE aName, @Nullable VALUETYPE aValue);
-
-  /**
-   * Set/overwrite an arbitrary number of attribute values.
-   *
-   * @param aValues
-   *        The map of attributes to be set. May be <code>null</code>.
-   * @return {@link EChange#CHANGED} if something changed,
-   *         {@link EChange#UNCHANGED} otherwise.
-   * @see #setAttribute(Object,Object)
-   */
-  @Nonnull
-  EChange setAttributes (@Nullable Map <? extends KEYTYPE, ? extends VALUETYPE> aValues);
-
-  /**
-   * Set/overwrite an arbitrary number of attribute values.
-   *
-   * @param aValues
-   *        The attributes to be set. May be <code>null</code>.
-   * @return {@link EChange#CHANGED} if something changed,
-   *         {@link EChange#UNCHANGED} otherwise.
-   * @see #setAttribute(Object,Object)
-   */
-  @Nonnull
-  EChange setAttributes (@Nullable IAttributeContainer <? extends KEYTYPE, ? extends VALUETYPE> aValues);
-
-  /**
-   * Remove the specified attribute from the container.
-   *
-   * @param aName
-   *        The attribute name to be removed. If it is <code>null</code> nothing
-   *        happens.
-   * @return {@link EChange#CHANGED} if something changed,
-   *         {@link EChange#UNCHANGED} otherwise.
-   */
-  @Nonnull
-  EChange removeAttribute (@Nullable KEYTYPE aName);
-}
->>>>>>> 7ad2de1b
+}
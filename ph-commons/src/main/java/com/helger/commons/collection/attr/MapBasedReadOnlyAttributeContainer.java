<<<<<<< HEAD
/**
 * Copyright (C) 2014-2015 Philip Helger (www.helger.com)
 * philip[at]helger[dot]com
 *
 * Licensed under the Apache License, Version 2.0 (the "License");
 * you may not use this file except in compliance with the License.
 * You may obtain a copy of the License at
 *
 *         http://www.apache.org/licenses/LICENSE-2.0
 *
 * Unless required by applicable law or agreed to in writing, software
 * distributed under the License is distributed on an "AS IS" BASIS,
 * WITHOUT WARRANTIES OR CONDITIONS OF ANY KIND, either express or implied.
 * See the License for the specific language governing permissions and
 * limitations under the License.
 */
package com.helger.commons.collection.attr;

import java.util.Collection;
import java.util.HashMap;
import java.util.Iterator;
import java.util.Map;
import java.util.Set;

import javax.annotation.Nonnegative;
import javax.annotation.Nonnull;
import javax.annotation.Nullable;
import javax.annotation.concurrent.NotThreadSafe;

import com.helger.commons.ValueEnforcer;
import com.helger.commons.annotation.ReturnsMutableCopy;
import com.helger.commons.collection.CollectionHelper;
import com.helger.commons.hashcode.HashCodeGenerator;
import com.helger.commons.string.ToStringGenerator;

/**
 * Default implementation of the {@link IAttributeContainer} based on a
 * {@link HashMap}. This implementation may carry <code>null</code> values but
 * that is not recommended.
 *
 * @author Philip Helger
 * @param <KEYTYPE>
 *        Key type
 * @param <VALUETYPE>
 *        Value type
 */
@NotThreadSafe
public class MapBasedReadOnlyAttributeContainer <KEYTYPE, VALUETYPE> implements IAttributeContainer <KEYTYPE, VALUETYPE>
{
  /** Main attribute storage. */
  protected final Map <KEYTYPE, VALUETYPE> m_aAttrs;

  public MapBasedReadOnlyAttributeContainer (@Nonnull final KEYTYPE aKey, @Nullable final VALUETYPE aValue)
  {
    this (true, new HashMap <KEYTYPE, VALUETYPE> ());
    m_aAttrs.put (aKey, aValue);
  }

  public MapBasedReadOnlyAttributeContainer (@Nonnull final Map <? extends KEYTYPE, ? extends VALUETYPE> aMap)
  {
    this (true, new HashMap <KEYTYPE, VALUETYPE> (aMap));
  }

  public MapBasedReadOnlyAttributeContainer (@Nonnull final IAttributeContainer <? extends KEYTYPE, ? extends VALUETYPE> aCont)
  {
    this (true, new HashMap <KEYTYPE, VALUETYPE> (aCont.getAllAttributes ()));
  }

  /**
   * Constructor to use a custom map for the attribute container
   *
   * @param bDummy
   *        Dummy parameter to be used to uniquely specify the constructor
   * @param aAttrMap
   *        The attribute map to be used.
   */
  protected MapBasedReadOnlyAttributeContainer (final boolean bDummy, @Nonnull final Map <KEYTYPE, VALUETYPE> aAttrMap)
  {
    m_aAttrs = ValueEnforcer.notNull (aAttrMap, "AttrMap");
  }

  @Nonnull
  public Iterator <Map.Entry <KEYTYPE, VALUETYPE>> getIterator ()
  {
    return m_aAttrs.entrySet ().iterator ();
  }

  public boolean containsAttribute (@Nullable final KEYTYPE aName)
  {
    // ConcurrentHashMap cannot handle null keys
    return aName != null && m_aAttrs.containsKey (aName);
  }

  @Nonnull
  @ReturnsMutableCopy
  public Map <KEYTYPE, VALUETYPE> getAllAttributes ()
  {
    return CollectionHelper.newMap (m_aAttrs);
  }

  @Nonnull
  @ReturnsMutableCopy
  public Set <KEYTYPE> getAllAttributeNames ()
  {
    return CollectionHelper.newSet (m_aAttrs.keySet ());
  }

  @Nonnull
  @ReturnsMutableCopy
  public Collection <VALUETYPE> getAllAttributeValues ()
  {
    return CollectionHelper.newList (m_aAttrs.values ());
  }

  @Nullable
  public VALUETYPE getAttributeObject (@Nullable final KEYTYPE aName)
  {
    // ConcurrentHashMap cannot handle null keys
    return aName == null ? null : m_aAttrs.get (aName);
  }

  @Nonnegative
  public int getAttributeCount ()
  {
    return m_aAttrs.size ();
  }

  public boolean isEmpty ()
  {
    return m_aAttrs.isEmpty ();
  }

  @Override
  public boolean equals (final Object o)
  {
    if (o == this)
      return true;
    if (o == null || !getClass ().equals (o.getClass ()))
      return false;
    final MapBasedReadOnlyAttributeContainer <?, ?> rhs = (MapBasedReadOnlyAttributeContainer <?, ?>) o;
    return m_aAttrs.equals (rhs.m_aAttrs);
  }

  @Override
  public int hashCode ()
  {
    return new HashCodeGenerator (this).append (m_aAttrs).getHashCode ();
  }

  @Override
  public String toString ()
  {
    return new ToStringGenerator (this).append ("attrs", m_aAttrs).toString ();
  }
}
=======
/**
 * Copyright (C) 2014-2015 Philip Helger (www.helger.com)
 * philip[at]helger[dot]com
 *
 * Licensed under the Apache License, Version 2.0 (the "License");
 * you may not use this file except in compliance with the License.
 * You may obtain a copy of the License at
 *
 *         http://www.apache.org/licenses/LICENSE-2.0
 *
 * Unless required by applicable law or agreed to in writing, software
 * distributed under the License is distributed on an "AS IS" BASIS,
 * WITHOUT WARRANTIES OR CONDITIONS OF ANY KIND, either express or implied.
 * See the License for the specific language governing permissions and
 * limitations under the License.
 */
package com.helger.commons.collection.attr;

import java.util.Collection;
import java.util.HashMap;
import java.util.Iterator;
import java.util.Map;
import java.util.Set;

import javax.annotation.Nonnegative;
import javax.annotation.Nonnull;
import javax.annotation.Nullable;
import javax.annotation.concurrent.NotThreadSafe;

import com.helger.commons.ValueEnforcer;
import com.helger.commons.annotation.ReturnsMutableCopy;
import com.helger.commons.collection.CollectionHelper;
import com.helger.commons.hashcode.HashCodeGenerator;
import com.helger.commons.string.ToStringGenerator;

/**
 * Default implementation of the {@link IAttributeContainer} based on a
 * {@link HashMap}. This implementation may carry <code>null</code> values but
 * that is not recommended.
 *
 * @author Philip Helger
 * @param <KEYTYPE>
 *        Key type
 * @param <VALUETYPE>
 *        Value type
 */
@NotThreadSafe
public class MapBasedReadOnlyAttributeContainer <KEYTYPE, VALUETYPE> extends AbstractReadOnlyAttributeContainer <KEYTYPE, VALUETYPE>
{
  /** Main attribute storage. */
  protected final Map <KEYTYPE, VALUETYPE> m_aAttrs;

  public MapBasedReadOnlyAttributeContainer (@Nonnull final KEYTYPE aKey, @Nullable final VALUETYPE aValue)
  {
    this (true, new HashMap <KEYTYPE, VALUETYPE> ());
    m_aAttrs.put (aKey, aValue);
  }

  public MapBasedReadOnlyAttributeContainer (@Nonnull final Map <? extends KEYTYPE, ? extends VALUETYPE> aMap)
  {
    this (true, new HashMap <KEYTYPE, VALUETYPE> (aMap));
  }

  public MapBasedReadOnlyAttributeContainer (@Nonnull final IAttributeContainer <? extends KEYTYPE, ? extends VALUETYPE> aCont)
  {
    this (true, new HashMap <KEYTYPE, VALUETYPE> (aCont.getAllAttributes ()));
  }

  /**
   * Constructor to use a custom map for the attribute container
   *
   * @param bDummy
   *        Dummy parameter to be used to uniquely specify the constructor
   * @param aAttrMap
   *        The attribute map to be used.
   */
  protected MapBasedReadOnlyAttributeContainer (final boolean bDummy, @Nonnull final Map <KEYTYPE, VALUETYPE> aAttrMap)
  {
    m_aAttrs = ValueEnforcer.notNull (aAttrMap, "AttrMap");
  }

  @Nonnull
  public Iterator <Map.Entry <KEYTYPE, VALUETYPE>> getIterator ()
  {
    return m_aAttrs.entrySet ().iterator ();
  }

  public boolean containsAttribute (@Nullable final KEYTYPE aName)
  {
    // ConcurrentHashMap cannot handle null keys
    return aName != null && m_aAttrs.containsKey (aName);
  }

  @Nonnull
  @ReturnsMutableCopy
  public Map <KEYTYPE, VALUETYPE> getAllAttributes ()
  {
    return CollectionHelper.newMap (m_aAttrs);
  }

  @Nonnull
  @ReturnsMutableCopy
  public Set <KEYTYPE> getAllAttributeNames ()
  {
    return CollectionHelper.newSet (m_aAttrs.keySet ());
  }

  @Nonnull
  @ReturnsMutableCopy
  public Collection <VALUETYPE> getAllAttributeValues ()
  {
    return CollectionHelper.newList (m_aAttrs.values ());
  }

  @Nullable
  public VALUETYPE getAttributeObject (@Nullable final KEYTYPE aName)
  {
    // ConcurrentHashMap cannot handle null keys
    return aName == null ? null : m_aAttrs.get (aName);
  }

  @Nonnegative
  public int getAttributeCount ()
  {
    return m_aAttrs.size ();
  }

  public boolean containsNoAttribute ()
  {
    return m_aAttrs.isEmpty ();
  }

  @Override
  public boolean equals (final Object o)
  {
    if (o == this)
      return true;
    if (o == null || !getClass ().equals (o.getClass ()))
      return false;
    final MapBasedReadOnlyAttributeContainer <?, ?> rhs = (MapBasedReadOnlyAttributeContainer <?, ?>) o;
    return m_aAttrs.equals (rhs.m_aAttrs);
  }

  @Override
  public int hashCode ()
  {
    return new HashCodeGenerator (this).append (m_aAttrs).getHashCode ();
  }

  @Override
  public String toString ()
  {
    return new ToStringGenerator (this).append ("attrs", m_aAttrs).toString ();
  }
}
>>>>>>> 7ad2de1b
<|MERGE_RESOLUTION|>--- conflicted
+++ resolved
@@ -1,4 +1,3 @@
-<<<<<<< HEAD
 /**
  * Copyright (C) 2014-2015 Philip Helger (www.helger.com)
  * philip[at]helger[dot]com
@@ -153,161 +152,4 @@
   {
     return new ToStringGenerator (this).append ("attrs", m_aAttrs).toString ();
   }
-}
-=======
-/**
- * Copyright (C) 2014-2015 Philip Helger (www.helger.com)
- * philip[at]helger[dot]com
- *
- * Licensed under the Apache License, Version 2.0 (the "License");
- * you may not use this file except in compliance with the License.
- * You may obtain a copy of the License at
- *
- *         http://www.apache.org/licenses/LICENSE-2.0
- *
- * Unless required by applicable law or agreed to in writing, software
- * distributed under the License is distributed on an "AS IS" BASIS,
- * WITHOUT WARRANTIES OR CONDITIONS OF ANY KIND, either express or implied.
- * See the License for the specific language governing permissions and
- * limitations under the License.
- */
-package com.helger.commons.collection.attr;
-
-import java.util.Collection;
-import java.util.HashMap;
-import java.util.Iterator;
-import java.util.Map;
-import java.util.Set;
-
-import javax.annotation.Nonnegative;
-import javax.annotation.Nonnull;
-import javax.annotation.Nullable;
-import javax.annotation.concurrent.NotThreadSafe;
-
-import com.helger.commons.ValueEnforcer;
-import com.helger.commons.annotation.ReturnsMutableCopy;
-import com.helger.commons.collection.CollectionHelper;
-import com.helger.commons.hashcode.HashCodeGenerator;
-import com.helger.commons.string.ToStringGenerator;
-
-/**
- * Default implementation of the {@link IAttributeContainer} based on a
- * {@link HashMap}. This implementation may carry <code>null</code> values but
- * that is not recommended.
- *
- * @author Philip Helger
- * @param <KEYTYPE>
- *        Key type
- * @param <VALUETYPE>
- *        Value type
- */
-@NotThreadSafe
-public class MapBasedReadOnlyAttributeContainer <KEYTYPE, VALUETYPE> extends AbstractReadOnlyAttributeContainer <KEYTYPE, VALUETYPE>
-{
-  /** Main attribute storage. */
-  protected final Map <KEYTYPE, VALUETYPE> m_aAttrs;
-
-  public MapBasedReadOnlyAttributeContainer (@Nonnull final KEYTYPE aKey, @Nullable final VALUETYPE aValue)
-  {
-    this (true, new HashMap <KEYTYPE, VALUETYPE> ());
-    m_aAttrs.put (aKey, aValue);
-  }
-
-  public MapBasedReadOnlyAttributeContainer (@Nonnull final Map <? extends KEYTYPE, ? extends VALUETYPE> aMap)
-  {
-    this (true, new HashMap <KEYTYPE, VALUETYPE> (aMap));
-  }
-
-  public MapBasedReadOnlyAttributeContainer (@Nonnull final IAttributeContainer <? extends KEYTYPE, ? extends VALUETYPE> aCont)
-  {
-    this (true, new HashMap <KEYTYPE, VALUETYPE> (aCont.getAllAttributes ()));
-  }
-
-  /**
-   * Constructor to use a custom map for the attribute container
-   *
-   * @param bDummy
-   *        Dummy parameter to be used to uniquely specify the constructor
-   * @param aAttrMap
-   *        The attribute map to be used.
-   */
-  protected MapBasedReadOnlyAttributeContainer (final boolean bDummy, @Nonnull final Map <KEYTYPE, VALUETYPE> aAttrMap)
-  {
-    m_aAttrs = ValueEnforcer.notNull (aAttrMap, "AttrMap");
-  }
-
-  @Nonnull
-  public Iterator <Map.Entry <KEYTYPE, VALUETYPE>> getIterator ()
-  {
-    return m_aAttrs.entrySet ().iterator ();
-  }
-
-  public boolean containsAttribute (@Nullable final KEYTYPE aName)
-  {
-    // ConcurrentHashMap cannot handle null keys
-    return aName != null && m_aAttrs.containsKey (aName);
-  }
-
-  @Nonnull
-  @ReturnsMutableCopy
-  public Map <KEYTYPE, VALUETYPE> getAllAttributes ()
-  {
-    return CollectionHelper.newMap (m_aAttrs);
-  }
-
-  @Nonnull
-  @ReturnsMutableCopy
-  public Set <KEYTYPE> getAllAttributeNames ()
-  {
-    return CollectionHelper.newSet (m_aAttrs.keySet ());
-  }
-
-  @Nonnull
-  @ReturnsMutableCopy
-  public Collection <VALUETYPE> getAllAttributeValues ()
-  {
-    return CollectionHelper.newList (m_aAttrs.values ());
-  }
-
-  @Nullable
-  public VALUETYPE getAttributeObject (@Nullable final KEYTYPE aName)
-  {
-    // ConcurrentHashMap cannot handle null keys
-    return aName == null ? null : m_aAttrs.get (aName);
-  }
-
-  @Nonnegative
-  public int getAttributeCount ()
-  {
-    return m_aAttrs.size ();
-  }
-
-  public boolean containsNoAttribute ()
-  {
-    return m_aAttrs.isEmpty ();
-  }
-
-  @Override
-  public boolean equals (final Object o)
-  {
-    if (o == this)
-      return true;
-    if (o == null || !getClass ().equals (o.getClass ()))
-      return false;
-    final MapBasedReadOnlyAttributeContainer <?, ?> rhs = (MapBasedReadOnlyAttributeContainer <?, ?>) o;
-    return m_aAttrs.equals (rhs.m_aAttrs);
-  }
-
-  @Override
-  public int hashCode ()
-  {
-    return new HashCodeGenerator (this).append (m_aAttrs).getHashCode ();
-  }
-
-  @Override
-  public String toString ()
-  {
-    return new ToStringGenerator (this).append ("attrs", m_aAttrs).toString ();
-  }
-}
->>>>>>> 7ad2de1b
+}
--- conflicted
+++ resolved
@@ -1,4 +1,3 @@
-<<<<<<< HEAD
 /**
  * Copyright (C) 2014-2015 Philip Helger (www.helger.com)
  * philip[at]helger[dot]com
@@ -56,8 +55,7 @@
   }
 
   @Nullable
-  public final <DATATYPE> DATATYPE getTypedAttribute (@Nullable final KEYTYPE aName,
-                                                      @Nonnull final Class <DATATYPE> aDstClass)
+  public final <DATATYPE> DATATYPE getTypedAttribute (@Nullable final KEYTYPE aName, @Nonnull final Class <DATATYPE> aDstClass)
   {
     return TypeConverter.convertIfNecessary (getAttributeObject (aName), aDstClass);
   }
@@ -77,7 +75,6 @@
     return getAttributeAsString (aName, null);
   }
 
-  @Nullable
   public final String getAttributeAsString (@Nullable final KEYTYPE aName, @Nullable final String sDefault)
   {
     final Object aValue = getAttributeObject (aName);
@@ -106,6 +103,7 @@
     return AttributeValueConverter.getAsLong (aName, aValue, nDefault);
   }
 
+
   public final double getAttributeAsDouble (@Nullable final KEYTYPE aName)
   {
     return getAttributeAsDouble (aName, CGlobal.ILLEGAL_UINT);
@@ -128,7 +126,6 @@
     return AttributeValueConverter.getAsBoolean (aName, aValue, bDefault);
   }
 
-  @Nullable
   public final BigInteger getAttributeAsBigInteger (@Nullable final KEYTYPE aName)
   {
     return getAttributeAsBigInteger (aName, null);
@@ -153,223 +150,4 @@
     final Object aValue = getAttributeObject (aName);
     return AttributeValueConverter.getAsBigDecimal (aName, aValue, aDefault);
   }
-}
-=======
-/**
- * Copyright (C) 2014-2015 Philip Helger (www.helger.com)
- * philip[at]helger[dot]com
- *
- * Licensed under the Apache License, Version 2.0 (the "License");
- * you may not use this file except in compliance with the License.
- * You may obtain a copy of the License at
- *
- *         http://www.apache.org/licenses/LICENSE-2.0
- *
- * Unless required by applicable law or agreed to in writing, software
- * distributed under the License is distributed on an "AS IS" BASIS,
- * WITHOUT WARRANTIES OR CONDITIONS OF ANY KIND, either express or implied.
- * See the License for the specific language governing permissions and
- * limitations under the License.
- */
-package com.helger.commons.collection.attr;
-
-import java.math.BigDecimal;
-import java.math.BigInteger;
-
-import javax.annotation.Nonnull;
-import javax.annotation.Nullable;
-import javax.annotation.concurrent.NotThreadSafe;
-
-import com.helger.commons.CGlobal;
-import com.helger.commons.lang.GenericReflection;
-import com.helger.commons.typeconvert.TypeConverter;
-
-/**
- * Abstract base class for all kind of string-object mapping container. This
- * implementation provides a default implementation for all things that can be
- * independently implemented from the underlying data structure.
- *
- * @author Philip Helger
- * @param <KEYTYPE>
- *        Key type
- * @param <VALUETYPE>
- *        Value type
- */
-@NotThreadSafe
-public abstract class AbstractReadOnlyAttributeContainer <KEYTYPE, VALUETYPE> implements IAttributeContainer <KEYTYPE, VALUETYPE>
-{
-  @Nullable
-  public final <DATATYPE> DATATYPE getCastedAttribute (@Nullable final KEYTYPE aName)
-  {
-    return GenericReflection.<Object, DATATYPE> uncheckedCast (getAttributeObject (aName));
-  }
-
-  @Nullable
-  public final <DATATYPE> DATATYPE getCastedAttribute (@Nullable final KEYTYPE aName, @Nullable final DATATYPE aDefault)
-  {
-    final DATATYPE aValue = this.<DATATYPE> getCastedAttribute (aName);
-    return aValue == null ? aDefault : aValue;
-  }
-
-  @Nullable
-  public final <DATATYPE> DATATYPE getTypedAttribute (@Nullable final KEYTYPE aName, @Nonnull final Class <DATATYPE> aDstClass)
-  {
-    return TypeConverter.convertIfNecessary (getAttributeObject (aName), aDstClass);
-  }
-
-  @Nullable
-  public final <DATATYPE> DATATYPE getTypedAttribute (@Nullable final KEYTYPE aName,
-                                                      @Nonnull final Class <DATATYPE> aDstClass,
-                                                      @Nullable final DATATYPE aDefault)
-  {
-    final DATATYPE aValue = this.<DATATYPE> getTypedAttribute (aName, aDstClass);
-    return aValue == null ? aDefault : aValue;
-  }
-
-  @Nullable
-  public final String getAttributeAsString (@Nullable final KEYTYPE aName)
-  {
-    return getAttributeAsString (aName, null);
-  }
-
-  /**
-   * Get the string representation of the passed value, suitable for parameters.
-   *
-   * @param aParamName
-   *        The name of the parameters. Has just informal character, for
-   *        warnings. May be <code>null</code>.
-   * @param aValue
-   *        The value to be converted to a String. May be <code>null</code>.
-   *        Explicitly supported data types are: String, String[]. All other
-   *        data types are returned as "toString()".
-   * @param sDefault
-   *        The default value to be returned, if the passed value is
-   *        <code>null</code> or an empty String array.
-   * @return The default value if the value is <code>null</code> or an empty
-   *         String array, the value as string otherwise. If the value is a
-   *         String[] than the first element is returned, and the other elements
-   *         are discarded.
-   */
-  @Nullable
-  @Deprecated
-  public static String getAsString (@Nullable final Object aParamName, @Nullable final Object aValue, @Nullable final String sDefault)
-  {
-    return AttributeValueConverter.getAsString (aParamName, aValue, sDefault);
-  }
-
-  @Nullable
-  public final String getAttributeAsString (@Nullable final KEYTYPE aName, @Nullable final String sDefault)
-  {
-    final Object aValue = getAttributeObject (aName);
-    return AttributeValueConverter.getAsString (aName, aValue, sDefault);
-  }
-
-  @Deprecated
-  public static int getAsInt (@Nullable final Object aParamName, @Nullable final Object aValue, final int nDefault)
-  {
-    return AttributeValueConverter.getAsInt (aParamName, aValue, nDefault);
-  }
-
-  public final int getAttributeAsInt (@Nullable final KEYTYPE aName)
-  {
-    return getAttributeAsInt (aName, CGlobal.ILLEGAL_UINT);
-  }
-
-  public final int getAttributeAsInt (@Nullable final KEYTYPE aName, final int nDefault)
-  {
-    final Object aValue = getAttributeObject (aName);
-    return AttributeValueConverter.getAsInt (aName, aValue, nDefault);
-  }
-
-  @Deprecated
-  public static long getAsLong (@Nullable final Object aParamName, @Nullable final Object aValue, final long nDefault)
-  {
-    return AttributeValueConverter.getAsLong (aParamName, aValue, nDefault);
-  }
-
-  public final long getAttributeAsLong (@Nullable final KEYTYPE aName)
-  {
-    return getAttributeAsLong (aName, CGlobal.ILLEGAL_ULONG);
-  }
-
-  public final long getAttributeAsLong (@Nullable final KEYTYPE aName, final long nDefault)
-  {
-    final Object aValue = getAttributeObject (aName);
-    return AttributeValueConverter.getAsLong (aName, aValue, nDefault);
-  }
-
-  @Deprecated
-  public static double getAsDouble (@Nullable final Object aParamName, @Nullable final Object aValue, final double dDefault)
-  {
-    return AttributeValueConverter.getAsDouble (aParamName, aValue, dDefault);
-  }
-
-  public final double getAttributeAsDouble (@Nullable final KEYTYPE aName)
-  {
-    return getAttributeAsDouble (aName, CGlobal.ILLEGAL_UINT);
-  }
-
-  public final double getAttributeAsDouble (@Nullable final KEYTYPE aName, final double dDefault)
-  {
-    final Object aValue = getAttributeObject (aName);
-    return AttributeValueConverter.getAsDouble (aName, aValue, dDefault);
-  }
-
-  @Deprecated
-  public static boolean getAsBoolean (@Nullable final Object aParamName, @Nullable final Object aValue, final boolean bDefault)
-  {
-    return AttributeValueConverter.getAsBoolean (aParamName, aValue, bDefault);
-  }
-
-  public final boolean getAttributeAsBoolean (@Nullable final KEYTYPE aName)
-  {
-    return getAttributeAsBoolean (aName, false);
-  }
-
-  public final boolean getAttributeAsBoolean (@Nullable final KEYTYPE aName, final boolean bDefault)
-  {
-    final Object aValue = getAttributeObject (aName);
-    return AttributeValueConverter.getAsBoolean (aName, aValue, bDefault);
-  }
-
-  @Nullable
-  @Deprecated
-  public static BigInteger getAsBigInteger (@Nullable final Object aParamName, @Nullable final Object aValue, @Nullable final BigInteger aDefault)
-  {
-    return AttributeValueConverter.getAsBigInteger (aParamName, aValue, aDefault);
-  }
-
-  @Nullable
-  public final BigInteger getAttributeAsBigInteger (@Nullable final KEYTYPE aName)
-  {
-    return getAttributeAsBigInteger (aName, null);
-  }
-
-  @Nullable
-  public final BigInteger getAttributeAsBigInteger (@Nullable final KEYTYPE aName, @Nullable final BigInteger aDefault)
-  {
-    final Object aValue = getAttributeObject (aName);
-    return AttributeValueConverter.getAsBigInteger (aName, aValue, aDefault);
-  }
-
-  @Nullable
-  @Deprecated
-  public static BigDecimal getAsBigDecimal (@Nullable final Object aParamName, @Nullable final Object aValue, @Nullable final BigDecimal aDefault)
-  {
-    return AttributeValueConverter.getAsBigDecimal (aParamName, aValue, aDefault);
-  }
-
-  @Nullable
-  public final BigDecimal getAttributeAsBigDecimal (@Nullable final KEYTYPE aName)
-  {
-    return getAttributeAsBigDecimal (aName, null);
-  }
-
-  @Nullable
-  public final BigDecimal getAttributeAsBigDecimal (@Nullable final KEYTYPE aName, @Nullable final BigDecimal aDefault)
-  {
-    final Object aValue = getAttributeObject (aName);
-    return AttributeValueConverter.getAsBigDecimal (aName, aValue, aDefault);
-  }
-}
->>>>>>> af499b69
+}
--- conflicted
+++ resolved
@@ -1,4 +1,3 @@
-<<<<<<< HEAD
 /**
  * Copyright (C) 2014-2015 Philip Helger (www.helger.com)
  * philip[at]helger[dot]com
@@ -58,69 +57,4 @@
    */
   @Nullable
   Collection <? extends CHILDTYPE> getAllChildren ();
-}
-=======
-/**
- * Copyright (C) 2014-2015 Philip Helger (www.helger.com)
- * philip[at]helger[dot]com
- *
- * Licensed under the Apache License, Version 2.0 (the "License");
- * you may not use this file except in compliance with the License.
- * You may obtain a copy of the License at
- *
- *         http://www.apache.org/licenses/LICENSE-2.0
- *
- * Unless required by applicable law or agreed to in writing, software
- * distributed under the License is distributed on an "AS IS" BASIS,
- * WITHOUT WARRANTIES OR CONDITIONS OF ANY KIND, either express or implied.
- * See the License for the specific language governing permissions and
- * limitations under the License.
- */
-package com.helger.commons.hierarchy;
-
-import java.util.Collection;
-
-import javax.annotation.Nonnegative;
-import javax.annotation.Nullable;
-
-/**
- * A simple interface, indicating that an item has direct children.
- *
- * @author Philip Helger
- * @param <CHILDTYPE>
- *        The type of the children.
- */
-public interface IHasChildren <CHILDTYPE>
-{
-  /**
-   * @return <code>true</code> if this item has direct children,
-   *         <code>false</code> otherwise.
-   */
-  default boolean hasChildren ()
-  {
-    return getChildCount () > 0;
-  }
-
-  /**
-   * @return <code>true</code> if this item has no direct children,
-   *         <code>false</code> otherwise.
-   */
-  default boolean hasNoChildren ()
-  {
-    return !hasChildren ();
-  }
-
-  /**
-   * @return The number of contained direct children. Always &ge; 0.
-   */
-  @Nonnegative
-  int getChildCount ();
-
-  /**
-   * @return A collection of all direct child elements. May be <code>null</code>
-   *         .
-   */
-  @Nullable
-  Collection <? extends CHILDTYPE> getAllChildren ();
-}
->>>>>>> 7ad2de1b
+}
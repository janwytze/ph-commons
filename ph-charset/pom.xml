--- conflicted
+++ resolved
@@ -22,11 +22,7 @@
   <parent>
     <groupId>com.helger</groupId>
     <artifactId>ph-commons-parent-pom</artifactId>
-<<<<<<< HEAD
     <version>10.0.0-SNAPSHOT</version>
-=======
-    <version>9.4.8-SNAPSHOT</version>
->>>>>>> 3d146326
   </parent>
   <artifactId>ph-charset</artifactId>
   <packaging>bundle</packaging>
@@ -34,6 +30,7 @@
   <description>Java additional charsets</description>
   <url>https://github.com/phax/ph-commons/ph-charset</url>
   <inceptionYear>2014</inceptionYear>
+  
   <licenses>
     <license>
       <name>Apache 2</name>
@@ -41,10 +38,12 @@
       <distribution>repo</distribution>
     </license>
   </licenses>
+  
   <organization>
     <name>Philip Helger</name>
     <url>http://www.helger.com</url>
   </organization>
+  
   <developers>
     <developer>
       <id>philip</id>
@@ -53,12 +52,14 @@
       <url>http://www.helger.com</url>
     </developer>
   </developers>
+  
   <dependencies>
     <dependency>
       <groupId>com.helger</groupId>
       <artifactId>ph-commons</artifactId>
     </dependency>
   </dependencies>
+  
   <build>
     <plugins>
       <plugin>
